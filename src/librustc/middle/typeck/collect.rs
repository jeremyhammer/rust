--- conflicted
+++ resolved
@@ -290,16 +290,14 @@
                 ast::provided(method) => def_id = local_def(method.id)
             }
 
-<<<<<<< HEAD
-            let trait_bounds = ty_param_bounds(ccx, *params);
+            let trait_bounds = ty_param_bounds(ccx, generics);
             let ty_m = trait_method_to_ty_method(m);
-            let method_ty = ty_of_ty_method(ccx, &ty_m, region_paramd,
-                                            def_id);
-=======
-            let trait_bounds = ty_param_bounds(ccx, generics);
-            let ty_m = trait_method_to_ty_method(*m);
-            let method_ty = ty_of_ty_method(ccx, ty_m, region_paramd, def_id);
->>>>>>> d0a12347
+            let method_ty = ty_of_ty_method(
+                ccx,
+                &ty_m,
+                region_paramd,
+                def_id
+            );
             if ty_m.self_ty.node == ast::sty_static {
                 make_static_method_ty(ccx, &ty_m, region_paramd,
                                       method_ty, trait_ty,
@@ -829,11 +827,7 @@
       ast::item_fn(ref decl, purity, ref generics, _) => {
         let bounds = ty_param_bounds(ccx, generics);
         let tofd = astconv::ty_of_bare_fn(ccx, empty_rscope, purity,
-<<<<<<< HEAD
-                                          ast::RustAbi, &decl);
-=======
-                                          ast::RustAbi, *decl);
->>>>>>> d0a12347
+                                          ast::RustAbi, decl);
         let tpt = ty_param_bounds_and_ty {
             bounds: bounds,
             region_param: None,
@@ -916,10 +910,14 @@
 
 pub fn ty_of_foreign_item(ccx: @mut CrateCtxt, it: @ast::foreign_item)
     -> ty::ty_param_bounds_and_ty {
-<<<<<<< HEAD
     match /*bad*/copy it.node {
-        ast::foreign_item_fn(ref fn_decl, _, ref params) => {
-            ty_of_foreign_fn_decl(ccx, fn_decl, *params, local_def(it.id))
+        ast::foreign_item_fn(ref fn_decl, _, ref generics) => {
+            ty_of_foreign_fn_decl(
+                ccx,
+                fn_decl,
+                local_def(it.id),
+                generics
+            )
         }
         ast::foreign_item_const(t) => {
             let rb = in_binding_rscope(empty_rscope);
@@ -929,21 +927,6 @@
                 ty: ast_ty_to_ty(ccx, rb, t)
             }
         }
-=======
-    match it.node {
-      ast::foreign_item_fn(ref fn_decl, _, ref generics) => {
-        return ty_of_foreign_fn_decl(ccx, *fn_decl, local_def(it.id),
-                                     generics);
-      }
-      ast::foreign_item_const(t) => {
-        let rb = in_binding_rscope(empty_rscope);
-        return ty::ty_param_bounds_and_ty {
-            bounds: @~[],
-            region_param: None,
-            ty: ast_ty_to_ty(ccx, rb, t)
-        };
-      }
->>>>>>> d0a12347
     }
 }
 
@@ -988,11 +971,7 @@
 }
 
 pub fn ty_param_bounds(ccx: @mut CrateCtxt,
-<<<<<<< HEAD
-                       params: &[ast::ty_param])
-=======
                        generics: &ast::Generics)
->>>>>>> d0a12347
                     -> @~[ty::param_bounds] {
     @do generics.ty_params.map_to_vec |param| {
         match ccx.tcx.ty_param_bounds.find(&param.id) {
@@ -1007,15 +986,9 @@
 }
 
 pub fn ty_of_foreign_fn_decl(ccx: @mut CrateCtxt,
-<<<<<<< HEAD
                              decl: &ast::fn_decl,
-                             ty_params: &[ast::ty_param],
-                             def_id: ast::def_id)
-=======
-                             decl: ast::fn_decl,
                              def_id: ast::def_id,
                              generics: &ast::Generics)
->>>>>>> d0a12347
                           -> ty::ty_param_bounds_and_ty {
     let bounds = ty_param_bounds(ccx, generics);
     let rb = in_binding_rscope(empty_rscope);
