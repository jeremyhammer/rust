--- conflicted
+++ resolved
@@ -16,15 +16,9 @@
 
 fn main() {
     foo({f: 3});
-<<<<<<< HEAD
-    foo({mut f: 3}); //! ERROR missing `const`
+    foo({mut f: 3}); //~ ERROR missing `const`
     foo(~[1]);
-    foo(~[mut 1]); //! ERROR missing `const`
-=======
-    foo({mut f: 3}); //~ ERROR missing `const`
-    foo([1]/~);
-    foo([mut 1]/~); //~ ERROR missing `const`
->>>>>>> 29eb788b
+    foo(~[mut 1]); //~ ERROR missing `const`
     foo(~1);
     foo(~mut 1); //~ ERROR missing `const`
     foo(@1);
